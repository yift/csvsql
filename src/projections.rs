--- conflicted
+++ resolved
@@ -10,12 +10,8 @@
 use crate::error::CvsSqlError;
 use crate::extract_time::create_extract;
 use crate::extractor::Extractor;
-<<<<<<< HEAD
+use crate::group_by::{GroupRow, GroupedResultSet};
 use crate::result_set_metadata::{Metadata, SimpleResultSetMetadata};
-=======
-use crate::intrim_result_set::IntrimResultSet;
-use crate::result_set_metadata::SimpleResultSetMetadata;
->>>>>>> e170990f
 use crate::results_data::{DataRow, ResultsData};
 use crate::util::SmartReference;
 use crate::{
@@ -28,7 +24,7 @@
 use std::ops::Deref;
 
 pub(crate) trait Projection {
-    fn get<'a>(&'a self, row: &'a DataRow) -> SmartReference<'a, Value>;
+    fn get<'a>(&'a self, row: &'a GroupRow) -> SmartReference<'a, Value>;
     fn name(&self) -> &str;
 }
 struct ColumnProjection {
@@ -36,8 +32,8 @@
     column_name: String,
 }
 impl Projection for ColumnProjection {
-    fn get<'a>(&'a self, row: &'a DataRow) -> SmartReference<'a, Value> {
-        row.get(&self.column).into()
+    fn get<'a>(&'a self, row: &'a GroupRow) -> SmartReference<'a, Value> {
+        row.data.get(&self.column).into()
     }
     fn name(&self) -> &str {
         &self.column_name
@@ -46,11 +42,11 @@
 
 pub fn make_projection(
     engine: &Engine,
-    parent: IntrimResultSet,
+    parent: GroupedResultSet,
     items: &[SelectItem],
 ) -> Result<ResultSet, CvsSqlError> {
     let mut projections = Vec::new();
-    let mut metadata = SimpleResultSetMetadata::new(parent.metadata().result_name().cloned());
+    let mut metadata = SimpleResultSetMetadata::new(parent.metadata.result_name().cloned());
     for item in items {
         let mut items = item.convert(&parent.metadata, engine)?;
         for i in &items {
@@ -60,7 +56,7 @@
     }
     let metadata = metadata.build();
     let mut data = Vec::new();
-    for parent_row in parent.data.iter() {
+    for parent_row in parent.rows.iter() {
         let mut row = Vec::new();
         for item in &projections {
             let data = item.get(parent_row);
@@ -75,33 +71,21 @@
 trait Convert {
     fn convert(
         &self,
-<<<<<<< HEAD
         metadata: &Metadata,
-=======
-        parent: &IntrimResultSet,
->>>>>>> e170990f
         engine: &Engine,
     ) -> Result<Vec<Box<dyn Projection>>, CvsSqlError>;
 }
 impl Convert for SelectItem {
     fn convert(
         &self,
-<<<<<<< HEAD
         metadata: &Metadata,
-=======
-        parent: &IntrimResultSet,
->>>>>>> e170990f
         engine: &Engine,
     ) -> Result<Vec<Box<dyn Projection>>, CvsSqlError> {
         match self {
             SelectItem::Wildcard(options) => options.convert(metadata, engine),
             SelectItem::UnnamedExpr(exp) => exp.convert(metadata, engine),
             SelectItem::ExprWithAlias { expr, alias } => {
-<<<<<<< HEAD
                 let data = expr.convert_single(metadata, engine)?;
-=======
-                let data = expr.convert_single(engine)?;
->>>>>>> e170990f
                 let alias = alias.value.to_string();
                 Ok(vec![Box::new(AliasProjection { data, alias })])
             }
@@ -112,11 +96,7 @@
 impl Convert for WildcardAdditionalOptions {
     fn convert(
         &self,
-<<<<<<< HEAD
         metadata: &Metadata,
-=======
-        parent: &IntrimResultSet,
->>>>>>> e170990f
         _: &Engine,
     ) -> Result<Vec<Box<dyn Projection>>, CvsSqlError> {
         if self.opt_ilike.is_some() {
@@ -154,10 +134,7 @@
 pub trait SingleConvert {
     fn convert_single(
         &self,
-<<<<<<< HEAD
         metadata: &Metadata,
-=======
->>>>>>> e170990f
         engine: &Engine,
     ) -> Result<Box<dyn Projection>, CvsSqlError>;
 }
@@ -458,7 +435,7 @@
     alias: String,
 }
 impl Projection for AliasProjection {
-    fn get<'a>(&'a self, row: &'a DataRow) -> SmartReference<'a, Value> {
+    fn get<'a>(&'a self, row: &'a GroupRow) -> SmartReference<'a, Value> {
         self.data.get(row)
     }
     fn name(&self) -> &str {
@@ -475,7 +452,7 @@
     fn name(&self) -> &str {
         &self.name
     }
-    fn get<'a>(&'a self, row: &'a DataRow) -> SmartReference<'a, Value> {
+    fn get<'a>(&'a self, row: &'a GroupRow) -> SmartReference<'a, Value> {
         let left = self.left.get(row);
         let right = self.right.get(row);
         self.operator.calculate(left, right)
@@ -516,7 +493,7 @@
     name: String,
 }
 impl Projection for ValueProjection {
-    fn get<'a>(&'a self, _: &DataRow) -> SmartReference<'a, Value> {
+    fn get<'a>(&'a self, _: &GroupRow) -> SmartReference<'a, Value> {
         SmartReference::Borrowed(&self.value)
     }
     fn name(&self) -> &str {
@@ -542,7 +519,7 @@
 }
 
 impl Projection for UnartyProjection {
-    fn get<'a>(&'a self, row: &'a DataRow) -> SmartReference<'a, Value> {
+    fn get<'a>(&'a self, row: &'a GroupRow) -> SmartReference<'a, Value> {
         let value = self.value.get(row);
         self.operator.calculate(value)
     }
@@ -743,7 +720,7 @@
     fn name(&self) -> &str {
         &self.name
     }
-    fn get<'a>(&'a self, row: &'a DataRow) -> SmartReference<'a, Value> {
+    fn get<'a>(&'a self, row: &'a GroupRow) -> SmartReference<'a, Value> {
         let value = self.value.get(row);
         for item in &self.list {
             let item = item.get(row);
@@ -776,7 +753,7 @@
 }
 
 impl Projection for InSubquery {
-    fn get<'a>(&'a self, row: &'a DataRow) -> SmartReference<'a, Value> {
+    fn get<'a>(&'a self, row: &'a GroupRow) -> SmartReference<'a, Value> {
         let value = self.value.get(row);
         let contains = self.list.contains(value.deref());
         Value::Bool(self.negated != contains).into()
@@ -826,7 +803,7 @@
 }
 
 impl Projection for Between {
-    fn get<'a>(&'a self, row: &'a DataRow) -> SmartReference<'a, Value> {
+    fn get<'a>(&'a self, row: &'a GroupRow) -> SmartReference<'a, Value> {
         let value = self.value.get(row);
         let low = self.low.get(row);
         if *value < *low {
@@ -881,7 +858,7 @@
 }
 
 impl Projection for SubString {
-    fn get<'a>(&'a self, row: &'a DataRow) -> SmartReference<'a, Value> {
+    fn get<'a>(&'a self, row: &'a GroupRow) -> SmartReference<'a, Value> {
         let str = self.str.get(row);
         let Value::Str(str) = str.deref() else {
             return Value::Empty.into();
@@ -965,7 +942,7 @@
 }
 
 impl Projection for RegexProjection {
-    fn get<'a>(&'a self, row: &'a DataRow) -> SmartReference<'a, Value> {
+    fn get<'a>(&'a self, row: &'a GroupRow) -> SmartReference<'a, Value> {
         let value = self.value.get(row);
         let regex = self.regex.get(row);
         let Ok(regex) = Regex::new(&regex.to_string()) else {
@@ -1005,10 +982,7 @@
 impl SingleConvert for Expr {
     fn convert_single(
         &self,
-<<<<<<< HEAD
         metadata: &Metadata,
-=======
->>>>>>> e170990f
         engine: &Engine,
     ) -> Result<Box<dyn Projection>, CvsSqlError> {
         match self {
@@ -1195,7 +1169,7 @@
                     _ => {
                         return Err(CvsSqlError::Unsupported(
                             "CEIL with two arguments".to_string(),
-                        ))
+                        ));
                     }
                 }
 
@@ -1209,7 +1183,7 @@
                     _ => {
                         return Err(CvsSqlError::Unsupported(
                             "CEIL with two arguments".to_string(),
-                        ))
+                        ));
                     }
                 }
 
@@ -1232,6 +1206,7 @@
                 let sub = SubString::new(expr, substring_from, substring_for, engine, metadata)?;
                 Ok(Box::new(sub))
             }
+            Expr::Function(func) => func.convert_single(metadata, engine),
 
             _ => Err(CvsSqlError::ToDo(format!(
                 "Select expression like {}",
@@ -1262,7 +1237,7 @@
     name: String,
 }
 impl Projection for Position {
-    fn get<'a>(&'a self, row: &'a DataRow) -> SmartReference<'a, Value> {
+    fn get<'a>(&'a self, row: &'a GroupRow) -> SmartReference<'a, Value> {
         let str = self.str.get(row);
         let sub_str = self.sub_str.get(row);
 
